--- conflicted
+++ resolved
@@ -8,7 +8,6 @@
     "datasets>=3.6.0",
     "evaluate>=0.4.3",
     "huggingface>=0.0.1",
-<<<<<<< HEAD
     "langdetect>=1.0.9",
     "matplotlib>=3.10.3",
     "nltk>=3.9.1",
@@ -20,22 +19,8 @@
     "sentencepiece>=0.2.0",
     "torch>=2.7.0",
     "transformers>=4.51.3",
-=======
-    "datasets==2.18.0", 
-    "evaluate==0.4.3",
-    "matplotlib==3.10.1",
-    "ollama==0.4.8",
-    "pandas==2.2.3",
-    "PyYAML==6.0.2",
-    "seaborn==0.13.2",
-    "torch==2.6.0",
-    "transformers==4.50.3",
-    "nltk==3.9.1",
-    "sentencepiece==0.2.0",
-    "protobuf==6.30.2",
     "mkdocs==1.6.1",
     "mkdocs-material==9.6.14",
->>>>>>> 25a1699b
 ]
 
 [dependency-groups]
