--- conflicted
+++ resolved
@@ -8,10 +8,6 @@
 .pytest_cache
 .python-version
 .ruff_cache
-<<<<<<< HEAD
-.DS_Store
-notebooks
-=======
 
 # packages
 uv.lock
@@ -22,5 +18,4 @@
 test.py
 notebooks
 test.sh
-*.ipynb
->>>>>>> bdfc9503
+*.ipynb